--- conflicted
+++ resolved
@@ -12,15 +12,12 @@
 import { useAuth } from '../../context/AuthContext';
 import { useLanguage } from '../../context/LanguageContext';
 import { useSearch } from '../../context/SearchContext';
-<<<<<<< HEAD
 import { useBulkOperations } from '../../hooks/useBulkOperations';
 import { useTouchGestures, SwipeableCard } from '../ui/MobileInteractions';
 import { BulkOperationsPanel, BulkOperationsSummary } from '../ui/BulkOperationsPanel';
 import { AccessibleButton, ToggleButton } from '../ui/AccessibleButton';
 import { Trash2, Download, X } from 'lucide-react';
-=======
 import { useDocuments } from '../../context/DocumentContext';
->>>>>>> 8b9caf56
 import {
   getUserDocuments,
   getDocuments,
