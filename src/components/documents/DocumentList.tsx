--- conflicted
+++ resolved
@@ -1,5 +1,4 @@
 import React, { useState, useEffect } from 'react';
-<<<<<<< HEAD
 import { 
   LoadingSpinner, 
   ListSkeleton, 
@@ -9,9 +8,6 @@
   useToast,
   createToastHelpers
 } from '../ui';
-
-=======
->>>>>>> d754bad3
 import { useQuery } from 'react-query';
 import { useAuth } from '../../context/AuthContext';
 import { useLanguage } from '../../context/LanguageContext';
