--- conflicted
+++ resolved
@@ -150,28 +150,17 @@
           <ThemeProvider>
             <LanguageProvider>
               <AuthProvider>
-<<<<<<< HEAD
-                <ToastProvider>
-                  <UploadModalProvider>
-                    <SearchProvider>
-                      <RouterProvider router={router} />
-                      <PerformanceDashboard />
-                      <OfflineIndicator position="bottom-left" />
-                    </SearchProvider>
-                  </UploadModalProvider>
-                </ToastProvider>
-=======
                 <DocumentProvider>
                   <ToastProvider>
                     <UploadModalProvider>
                       <SearchProvider>
                         <RouterProvider router={router} />
                         <PerformanceDashboard />
+                        <OfflineIndicator position="bottom-left" />
                       </SearchProvider>
                     </UploadModalProvider>
                   </ToastProvider>
                 </DocumentProvider>
->>>>>>> 8b9caf56
               </AuthProvider>
             </LanguageProvider>
           </ThemeProvider>
