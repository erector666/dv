--- conflicted
+++ resolved
@@ -145,7 +145,6 @@
   return (
     <ErrorBoundary>
       <QueryClientProvider client={queryClient}>
-<<<<<<< HEAD
         <UserPreferencesProvider>
           <ThemeProvider>
             <LanguageProvider>
@@ -155,6 +154,7 @@
                     <SearchProvider>
                       <RouterProvider router={router} />
                       <PerformanceDashboard />
+                      <OfflineIndicator position="bottom-left" />
                     </SearchProvider>
                   </UploadModalProvider>
                 </ToastProvider>
@@ -162,21 +162,6 @@
             </LanguageProvider>
           </ThemeProvider>
         </UserPreferencesProvider>
-=======
-        <ThemeProvider>
-          <LanguageProvider>
-            <AuthProvider>
-              <UploadModalProvider>
-                <SearchProvider>
-                  <RouterProvider router={router} />
-                  <PerformanceDashboard />
-                  <OfflineIndicator position="bottom-left" />
-                </SearchProvider>
-              </UploadModalProvider>
-            </AuthProvider>
-          </LanguageProvider>
-        </ThemeProvider>
->>>>>>> d754bad3
       </QueryClientProvider>
     </ErrorBoundary>
   );
